--- conflicted
+++ resolved
@@ -869,7 +869,6 @@
 	}
 
 	@Test
-<<<<<<< HEAD
 	@SuppressWarnings("FutureReturnValueIgnored")
 	public void testHalfClosedConnection() throws Exception {
 		DisposableServer server =
@@ -915,7 +914,9 @@
 
 		conn.disposeNow();
 		server.disposeNow();
-=======
+	}
+
+	@Test
 	public void testGracefulShutdown() throws Exception {
 		CountDownLatch latch1 = new CountDownLatch(2);
 		CountDownLatch latch2 = new CountDownLatch(2);
@@ -976,7 +977,6 @@
 
 		assertNotNull(res2.get());
 		assertEquals("delay1000", res2.get());
->>>>>>> 59a17ebb
 	}
 
 	private static class SimpleClient extends Thread {
